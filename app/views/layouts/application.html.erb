<!DOCTYPE html PUBLIC "-//W3C//DTD XHTML 1.0 Strict//EN" "http://www.w3.org/TR/xhtml1/DTD/xhtml1-strict.dtd">
<html xmlns="http://www.w3.org/1999/xhtml">
<head>
  <meta http-equiv="content-type" content="text/html;charset=UTF-8" />
  <meta name="description" content="Peritor Webistrano - Capristrano Deployment the easy way" />
  <meta name="keywords" content="rubyonrails ruby rails capistrano deployment" />
  <title>Peritor Webistrano - <%=h @page_title %></title>
  <link rel="shortcut icon" href="/favicon.ico"></link>
  <%= javascript_include_tag :defaults %>
  <%= stylesheet_link_tag 'application' %>
  <%= yield :page_scripts %>
</head>

<body>
  <div id="app_top">
    <div id="header">
      <div id="header_claim">Capistrano deployment the easy way</div>
<<<<<<< HEAD
      <a href="<%= home_path %>"><%= image_tag('peritor_theme/webistrano_logo.gif', :border => '0')%></a>
=======
      <a href="<%= root_path %>"><%= image_tag('peritor_theme/webistrano_logo.gif', :border => '0')%></a>
>>>>>>> 35dccafc
    </div>
    <div id="main_content">
      <% if logged_in? %>
        <div class="menu">
          <%= render(:partial => 'layouts/menu') %>
        </div>
      <% else %>
        <div style="width:80px; float:left;">&nbsp;</div>
      <% end %>
      <div class="content">
        <%= yield :breadcrumb %>
        <%= yield :flash_content %>
        <%= yield :page_title %>

        <% unless flash[:notice].blank? %>
          <%= nice_flash(flash[:notice]) %>
        <% end %>
<<<<<<< HEAD

        <% unless flash[:error].blank? %>
          <%= error_flash(flash[:error]) %>
        <% end %>

        <%= yield :action_box %>
        
=======

        <% unless flash[:error].blank? %>
          <%= error_flash(flash[:error]) %>
        <% end %>

        <%= yield :action_box %>

>>>>>>> 35dccafc
        <%= yield  %>
      </div>
      <div class="clear"></div>
    </div>
  </div>
  <div id="app_bottom"></div>

  <div id="footer">
    <div id="footer_logged">
      <% if logged_in? %>
<<<<<<< HEAD
       Logged in as <%= link_to h(current_user.login), user_path(current_user) %> | <%= link_to 'Logout', logout_path %> 
=======
       Logged in as <%= link_to h(current_user.login), user_path(current_user) %> | <%= link_to 'Logout', logout_path %>
>>>>>>> 35dccafc
      <% end %>
    </div>
    Copyright &copy; 2007, 2008, 2009 | Version <%=h WEBISTRANO_VERSION %> | <a href="http://labs.peritor.com/webistrano" target="_blank">http://labs.peritor.com/webistrano</a>
  </div>
</body>

</html><|MERGE_RESOLUTION|>--- conflicted
+++ resolved
@@ -15,11 +15,7 @@
   <div id="app_top">
     <div id="header">
       <div id="header_claim">Capistrano deployment the easy way</div>
-<<<<<<< HEAD
-      <a href="<%= home_path %>"><%= image_tag('peritor_theme/webistrano_logo.gif', :border => '0')%></a>
-=======
       <a href="<%= root_path %>"><%= image_tag('peritor_theme/webistrano_logo.gif', :border => '0')%></a>
->>>>>>> 35dccafc
     </div>
     <div id="main_content">
       <% if logged_in? %>
@@ -37,15 +33,6 @@
         <% unless flash[:notice].blank? %>
           <%= nice_flash(flash[:notice]) %>
         <% end %>
-<<<<<<< HEAD
-
-        <% unless flash[:error].blank? %>
-          <%= error_flash(flash[:error]) %>
-        <% end %>
-
-        <%= yield :action_box %>
-        
-=======
 
         <% unless flash[:error].blank? %>
           <%= error_flash(flash[:error]) %>
@@ -53,7 +40,6 @@
 
         <%= yield :action_box %>
 
->>>>>>> 35dccafc
         <%= yield  %>
       </div>
       <div class="clear"></div>
@@ -64,11 +50,7 @@
   <div id="footer">
     <div id="footer_logged">
       <% if logged_in? %>
-<<<<<<< HEAD
-       Logged in as <%= link_to h(current_user.login), user_path(current_user) %> | <%= link_to 'Logout', logout_path %> 
-=======
        Logged in as <%= link_to h(current_user.login), user_path(current_user) %> | <%= link_to 'Logout', logout_path %>
->>>>>>> 35dccafc
       <% end %>
     </div>
     Copyright &copy; 2007, 2008, 2009 | Version <%=h WEBISTRANO_VERSION %> | <a href="http://labs.peritor.com/webistrano" target="_blank">http://labs.peritor.com/webistrano</a>
